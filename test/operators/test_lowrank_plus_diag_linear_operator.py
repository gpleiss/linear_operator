from __future__ import annotations

import unittest

import torch

from linear_operator.operators import LowRankPlusDiagLinearOperator
from linear_operator.operators.diag_linear_operator import DiagLinearOperator
from linear_operator.operators.root_linear_operator import RootLinearOperator
from linear_operator.test.linear_operator_test_case import SquareLinearOperatorTestCase


class TestLowRankPlusDiagLinearOperator(SquareLinearOperatorTestCase, unittest.TestCase):
    def create_linear_operator(self, seed=0):
        torch.random.manual_seed(seed)
        tensor = torch.randn(5, 2)
        tensor.requires_grad_(True)
        diag = torch.tensor([1.0, 2.0, 4.0, 2.0, 3.0])
<<<<<<< HEAD
=======
        diag.requires_grad_(True)
>>>>>>> 3da07110
        lo = LowRankPlusDiagLinearOperator(DiagLinearOperator(diag), RootLinearOperator(tensor))
        return lo

    def evaluate_linear_operator(self, lazy_tensor):
        diag = lazy_tensor._diag_lo._diag
        root = lazy_tensor._root_lo._root
        return root @ root.transpose(-1, -2) + diag.diag_embed(dim1=-2, dim2=-1)


class TestLowRankPlusDiagLinearOperatorBatch(TestLowRankPlusDiagLinearOperator):
    def create_lazy_tensor(self, seed=0):
        torch.random.manual_seed(seed)
        tensor = torch.randn(3, 5, 2)
<<<<<<< HEAD
        diag = torch.tensor([[1.0, 2.0, 4.0, 2.0, 3.0], [2.0, 1.0, 2.0, 1.0, 4.0], [1.0, 2.0, 2.0, 3.0, 4.0],])
=======
        tensor.requires_grad_(True)
        diag = torch.tensor([[1.0, 2.0, 4.0, 2.0, 3.0], [2.0, 1.0, 2.0, 1.0, 4.0], [1.0, 2.0, 2.0, 3.0, 4.0]])
        diag.requires_grad_(True)
>>>>>>> 3da07110
        return RootLinearOperator(tensor) + DiagLinearOperator(diag)

    def evaluate_lazy_tensor(self, lazy_tensor):
        diag = lazy_tensor._diag_lo._diag
        root = lazy_tensor._lazy_lo._root
        return root @ root.transpose(-1, -2) + diag.diag_embed(dim1=-2, dim2=-1)


# class TestLowRankPlusDiagLinearOperatorMultiBatch(TestLowRankPlusDiagLinearOperator):
#     seed = 4
#     # Because these LTs are large, we'll skil the big tests
#     should_test_sample = False
#     skip_slq_tests = True

#     def create_lazy_tensor(self):
#         tensor = torch.randn(4, 3, 5, 2)
#         diag = torch.tensor([[1.0, 2.0, 4.0, 2.0, 3.0], [2.0, 1.0, 2.0, 1.0, 4.0], [1.0, 2.0, 2.0, 3.0, 4.0]]).repeat(
#             4, 1, 1
#         )
#         lt = LowRankRootLinearOperator(tensor).add_diag(diag)
#         assert isinstance(lt, LowRankPlusDiagLinearOperator)
#         return lt

#     def evaluate_lazy_tensor(self, lazy_tensor):
#         diag = lazy_tensor._diag_tensor._diag
#         root = lazy_tensor._lazy_tensor.root.tensor
#         return root @ root.transpose(-1, -2) + diag.diag_embed(dim1=-2, dim2=-1)<|MERGE_RESOLUTION|>--- conflicted
+++ resolved
@@ -16,10 +16,7 @@
         tensor = torch.randn(5, 2)
         tensor.requires_grad_(True)
         diag = torch.tensor([1.0, 2.0, 4.0, 2.0, 3.0])
-<<<<<<< HEAD
-=======
         diag.requires_grad_(True)
->>>>>>> 3da07110
         lo = LowRankPlusDiagLinearOperator(DiagLinearOperator(diag), RootLinearOperator(tensor))
         return lo
 
@@ -33,13 +30,9 @@
     def create_lazy_tensor(self, seed=0):
         torch.random.manual_seed(seed)
         tensor = torch.randn(3, 5, 2)
-<<<<<<< HEAD
-        diag = torch.tensor([[1.0, 2.0, 4.0, 2.0, 3.0], [2.0, 1.0, 2.0, 1.0, 4.0], [1.0, 2.0, 2.0, 3.0, 4.0],])
-=======
         tensor.requires_grad_(True)
         diag = torch.tensor([[1.0, 2.0, 4.0, 2.0, 3.0], [2.0, 1.0, 2.0, 1.0, 4.0], [1.0, 2.0, 2.0, 3.0, 4.0]])
         diag.requires_grad_(True)
->>>>>>> 3da07110
         return RootLinearOperator(tensor) + DiagLinearOperator(diag)
 
     def evaluate_lazy_tensor(self, lazy_tensor):
